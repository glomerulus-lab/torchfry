--- conflicted
+++ resolved
@@ -26,30 +26,6 @@
     return x.squeeze(-2) / 2**(m / 2) if normalize else x.squeeze(-2)
 
 
-<<<<<<< HEAD
-def stack_hadamard_transforms(u, input_dim):
-    _, output_dim = u.shape
-    result = torch.zeros_like(u)
-    
-    for i in range(math.ceil(output_dim / input_dim)-1):
-        start = i * input_dim
-        end = (i+1) * input_dim
-        subset = u[start : end]
-        result[start : end] = hadamard_transform(subset)
-
-    # Special case. Controls when output_dim is not divisible by input_dim
-    start = math.ceil(output_dim / input_dim)-1
-    end = -1
-    subset = u[start : end]
-    padding_size = max(0, input_dim - subset.size(-1))
-    subset = nn.functional.pad(subset, (0, padding_size))
-    result[start : end] = hadamard_transform(subset)[:(len(result)-start)]
-
-    return result
-        
-
-=======
->>>>>>> 2c2f4101
 class BIG_Fastfood_Layer(nn.Module):
     """
     Random Fastfood features for the RBF kernel according to [1].
@@ -175,17 +151,6 @@
         # Fastfood multiplication steps 
         Bx = x_run * self.B                       # Apply binary scaling
         HBx = hadamard_transform(Bx)              # Hadamard transform
-<<<<<<< HEAD
-        HBx = HBx.repeat(1, repetition)           # Apply repetition
-        PHBx = HBx[:, self.P]                     # Apply permutation
-        GPHBx = PHBx * self.G                     # Apply Gaussian scaling
-        HGPHBx = stack_hadamard_transforms(GPHBx, self.input_dim)        # Another Hadamard transform
-        SHGPHBx = HGPHBx * self.S                 # Final scaling
-
-        # Normalize and recover original shape
-        Vx = ((1.0/(self.scale * sqrt(self.output_dim))) * SHGPHBx).view(-1, self.output_dim)
-
-=======
         print(HBx.shape)
         PHBx = HBx[..., torch.arange(self.m).unsqueeze(1), self.P]                        # Apply permutation
         print(PHBx.shape)
@@ -198,7 +163,6 @@
         Vx = ((1.0/(self.scale * sqrt(self.m))) * SHGPHBx).view(-1, self.output_dim)
         print(Vx.shape)
         
->>>>>>> 2c2f4101
         return self.phi(Vx)
     
 
